--- conflicted
+++ resolved
@@ -2,22 +2,14 @@
 import time
 import traceback
 import uuid
-<<<<<<< HEAD
 from abc import ABC, abstractmethod
 from typing import Any, AsyncGenerator, Dict, List, Optional, Tuple, Type, Union
-=======
-from typing import Any, Dict, List, Optional, Union
->>>>>>> 60534551
 
 import aiohttp
 import async_timeout
 import ray
-<<<<<<< HEAD
+import ray.util
 from fastapi import FastAPI
-=======
-import ray.util
-from fastapi import FastAPI, Request
->>>>>>> 60534551
 from ray import serve
 from ray.exceptions import RayActorError
 from starlette.requests import Request
@@ -36,7 +28,6 @@
 )
 from aviary.common.constants import GATEWAY_TIMEOUT_S
 from aviary.common.models import (
-<<<<<<< HEAD
     ChatCompletion,
     Completion,
     Message,
@@ -45,22 +36,11 @@
     ModelData,
     TextChoice,
     Usage,
-=======
-    Model,
-    ModelData,
-    Completion,
-    ChatCompletion,
-    Usage,
-    TextChoice,
-    Message,
-    MessageChoices
->>>>>>> 60534551
 )
 
 EOS_SENTINELS = (None, StopIteration, StopAsyncIteration)
 logger = get_logger(__name__)
 
-<<<<<<< HEAD
 router_app = FastAPI()
 model_app = FastAPI()
 
@@ -72,6 +52,7 @@
         await asyncio.sleep(1)
 
 
+# TODO Remove once we can stream from serve handles
 @serve.ingress(model_app)
 class LLMDeployment(ABC):
     _predictor_cls: Type[LLMPredictor] = LLMPredictor
@@ -119,6 +100,7 @@
                 "Please make the prompt shorter."
             )
 
+    # TODO Remove once we can stream from serve handles
     @model_app.get("/metadata")
     async def metadata(self) -> dict:
         return {
@@ -131,6 +113,7 @@
             )
         }
 
+    # TODO Remove once we can stream from serve handles
     @model_app.post("/query")
     async def generate_text(self, prompt: Prompt, request: Request) -> Response:
         return await self._generate_text(
@@ -156,6 +139,7 @@
                 responses.append(t)
             return Response.merge_stream(*responses)
 
+    # TODO Remove once we can stream from serve handles
     @model_app.post("/stream")
     async def generate_text_stream(
         self, prompt: Prompt, request: Request
@@ -188,6 +172,7 @@
 
         return StreamingResponse(wrapper(), status_code=200, media_type="text/plain")
 
+    # TODO Remove once we can stream from serve handles
     @model_app.post("/batch")
     async def batch_generate_text(
         self, prompts: List[Prompt], request: Request
@@ -271,8 +256,6 @@
     def __repr__(self) -> str:
         return f"{self.__class__.__name__}:{self.args.model_config.model_id}"
 
-=======
->>>>>>> 60534551
 
 @serve.deployment(
     autoscaling_config={
@@ -338,57 +321,6 @@
     def _ray_serve_batch_wait_timeout_s(self):
         return self.batch_wait_timeout_s
 
-<<<<<<< HEAD
-=======
-    async def validate_prompt(self, prompt: Prompt) -> None:
-        if len(prompt.prompt.split()) > self.args.model_config.max_input_words:
-            raise PromptTooLongError(
-                f"Prompt exceeds max input words of "
-                f"{self.args.model_config.max_input_words}. "
-                "Please make the prompt shorter."
-            )
-
-    async def metadata(self) -> dict:
-        return self.args.dict(
-            exclude={
-                "model_config": {"initialization": {"s3_mirror_config", "runtime_env"}}
-            }
-        )
-
-    async def generate_text(self, prompt: Prompt):
-        await self.validate_prompt(prompt)
-        time.time()
-        with async_timeout.timeout(GATEWAY_TIMEOUT_S):
-            text = await self.generate_text_batch(
-                prompt,
-                priority=QueuePriority.GENERATE_TEXT,
-                # start_timestamp=start_timestamp,
-            )
-            return text
-
-    async def batch_generate_text(self, prompts: List[Prompt]):
-        for prompt in prompts:
-            await self.validate_prompt(prompt)
-        time.time()
-        with async_timeout.timeout(GATEWAY_TIMEOUT_S):
-            texts = await asyncio.gather(
-                *[
-                    self.generate_text_batch(
-                        prompt,
-                        priority=QueuePriority.BATCH_GENERATE_TEXT,
-                        # start_timestamp=start_timestamp,
-                    )
-                    for prompt in prompts
-                ]
-            )
-            return texts
-
-    @batch(
-        max_batch_size=get_max_batch_size,
-        batch_wait_timeout_s=get_batch_wait_timeout_s,
-        batch_queue_cls=_PriorityBatchQueue,
-    )
->>>>>>> 60534551
     async def generate_text_batch(
         self,
         prompt: Prompt,
@@ -558,53 +490,31 @@
     return model.replace("--", "/")
 
 
-<<<<<<< HEAD
-@serve.deployment(
-    route_prefix="/",
-    # TODO make this configurable in aviary run
-    autoscaling_config={
-        "min_replicas": 1,
-        "initial_replicas": 1,
-        "max_replicas": 16,
-    },
-    max_concurrent_queries=50,  # Maximum backlog for a single replica
-)
-@serve.ingress(router_app)
-class RouterDeployment:
+class ExecutionHooks:
+    def __init__(self):
+        self.hooks = []
+
+    def add_post_execution_hook(self, fn):
+        self.hooks.append(fn)
+
+    async def trigger_post_execution_hook(
+        self, request: Request, model_id: str, input_str: str, output_str: str
+    ):
+        # Run the token hooks in parallel
+        # If a token hook fails, the request will fail
+        if len(self.hooks) > 0:
+            await asyncio.gather(
+                *[fn(request, model_id, input_str, output_str) for fn in self.hooks]
+            )
+
+
+class Router:
     def __init__(
         self,
         full_deployment_names: Dict[str, str],
         routes: Dict[str, str],
         model_configurations: Dict[str, Args],
-=======
-class ExecutionHooks:
-    def __init__(self):
-        self.hooks = []
-
-    def add_post_execution_hook(self, fn):
-        self.hooks.append(fn)
-
-    async def trigger_post_execution_hook(
-        self, request: Request, model_id: str, input_str: str, output_str: str
-    ):
-        # Run the token hooks in parallel
-        # If a token hook fails, the request will fail
-        assert len(self.hooks) > 0, "There should be at least 1 token hook."
-        await asyncio.gather(
-            *[fn(request, model_id, input_str, output_str) for fn in self.hooks]
-        )
-
-
-app = FastAPI()
-
-
-class Router:
-    def __init__(
-        self,
-        models: Dict[str, ClassNode],
-        model_configurations: Dict[str, Args],
-        hooks=None,
->>>>>>> 60534551
+        hooks: Optional[ExecutionHooks] = None,
     ) -> None:
         self._model_handles = {
             model_id: serve.get_deployment(deployment_name).get_handle()
@@ -615,12 +525,14 @@
         self._routes = routes
         # TODO: Remove this once it is possible to reconfigure models on the fly
         self._model_configurations = model_configurations
-<<<<<<< HEAD
         # Get the port the serve app is running on
         controller = ray.serve.context.get_global_client()._controller
         self.port = ray.get(controller.get_http_config.remote()).port
-
-    async def _get_response_stream(self, route: str, prompt: Prompt):
+        self.hooks = hooks or ExecutionHooks()
+
+    async def _get_response_stream(
+        self, route: str, model: str, prompt: Prompt, request: Request
+    ):
         async with aiohttp.ClientSession(raise_for_status=True) as session:
             async with session.post(
                 f"http://localhost:{self.port}{route}/stream", json=prompt.dict()
@@ -628,45 +540,29 @@
                 logger.info("Started receiving streaming response.")
                 async for chunk in response.content:
                     yield chunk
+        # TODO make this work for streaming
+        # await self.hooks.trigger_post_execution_hook(
+        #     request, model, prompt.prompt, chunk
+        # )
 
     @router_app.post("/stream/{model}")
-    async def stream(self, model: str, prompt: Prompt):
-=======
-        self.hooks = hooks or ExecutionHooks()
-
-    @app.post("/query/{model}")
-    async def query(
-        self, model: str, prompt: Prompt, request: Request
-    ) -> Dict[str, Dict[str, Any]]:
->>>>>>> 60534551
+    async def stream(self, model: str, prompt: Prompt, request: Request):
         model = _replace_prefix(model)
         route = self._routes[model]
         return StreamingResponse(
-            self._get_response_stream(route, prompt), media_type="text/plain"
-        )
-<<<<<<< HEAD
+            self._get_response_stream(route, model, prompt, request),
+            media_type="text/plain",
+        )
 
     @router_app.post("/query/{model}")
-    async def query(self, model: str, prompt: Prompt) -> Dict[str, Any]:
-        return (await self.batch_query(model, [prompt]))[0]
+    async def query(
+        self, model: str, prompt: Prompt, request: Request
+    ) -> Dict[str, Any]:
+        return (await self.batch_query(model, [prompt], request))[0]
 
     @router_app.post("/query/batch/{model}")
-=======
-        results = results[0]
-        logger.info(results)
-        print("Query results", results)
-
-        # Set execution state on the request object for middlewares
-        await self.hooks.trigger_post_execution_hook(
-            request, model, prompt.prompt, results
-        )
-
-        return {model: results}
-
-    @app.post("/query/batch/{model}")
->>>>>>> 60534551
     async def batch_query(
-        self, model: str, prompts: List[Prompt]
+        self, model: str, prompts: List[Prompt], request: Request
     ) -> List[Dict[str, Any]]:
         model = _replace_prefix(model)
         route = self._routes[model]
@@ -678,13 +574,18 @@
                 logger.info(
                     "Received response from intermediate request. Awaiting json body."
                 )
-                return await response.json()
-
-<<<<<<< HEAD
+
+                completions = await response.json()
+
+                # Set execution state on the request object for middlewares
+                for completion, prompt in zip(completions, prompts):
+                    await self.hooks.trigger_post_execution_hook(
+                        request, model, prompt.prompt, completion
+                    )
+
+                return completions
+
     @router_app.get("/metadata/{model}")
-=======
-    @app.get("/metadata/{model}")
->>>>>>> 60534551
     async def metadata(self, model) -> Dict[str, Dict[str, Any]]:
         model = _replace_prefix(model)
         # This is what we want to do eventually, but it looks like reconfigure
@@ -701,7 +602,6 @@
         logger.info(metadata)
         return {"metadata": metadata}
 
-<<<<<<< HEAD
     @router_app.get("/models")
     async def models_v0(self) -> List[str]:
         return list(self._model_handles.keys())
@@ -909,197 +809,6 @@
             total_tokens=0,
         )
 
-=======
-    @app.get("/models")
-    async def models(self) -> List[str]:
-        return list(self._models.keys())
-
-    @app.get("/v1/models", response_model=Model)
-    async def models(self) -> Model:
-        """OpenAI API-compliant endpoint to get all Aviary models."""
-        model_ids = list(self._models.keys())
-        model_data = []
-        for model_id in model_ids:
-            model_data.append(ModelData(
-                id=model_id,
-                object="model",
-                owned_by="organization-owner",  # TODO: define owner (metadata)
-                permission=[]  # TODO: define permissions (metadata)
-            ))
-        return Model(data=model_data)
-
-    @app.get("/v1/models/{model}", response_model=ModelData)
-    async def models(self, model: str) -> ModelData:
-        """OpenAI API-compliant endpoint to get one Aviary model.
-
-        :param model: The Aviary model ID (e.g. "amazon/LightGPT")
-        """
-        # TODO: should we integrate "metadata" here?
-        return ModelData(
-            id=model,
-            object="model",
-            owned_by="organization-owner",  # TODO
-            permission=[]  # TODO
-        )
-
-    @app.post("/v1/completions/{model}", response_model=Completion)
-    async def completions(
-            self,
-            model: str,
-            prompt: Union[Prompt, List[Prompt]] = Prompt(text="<|endoftext|>"),
-            suffix: str = None,
-            max_tokens: int = 32,
-            temperature: float = 1.0,
-            top_p: float = 1.0,
-            n: int = 1,
-            stream: bool = False,
-            logprobs: int = None,
-            echo: bool = False,
-            stop: str = None,
-            presence_penalty: float = 0.0,
-            frequency_penalty: float = 0.0,
-            best_of: int = 1,
-            logit_bias: Dict[str, float] = None,
-            user: str = None,
-    ) -> Completion:
-        """Given a prompt, the model will return one or more predicted completions,
-        and can also return the probabilities of alternative tokens at each position.
-
-        Args:
-            model: The model to query.
-            prompt: The prompt(s) to generate completions for, encoded as string
-                or list of strings.
-            suffix: The suffix that comes after a completion of inserted text.
-            max_tokens: The maximum number of tokens to generate.
-            temperature: What sampling temperature to use.
-            top_p: An alternative to sampling with temperature, called nucleus sampling.
-            n: How many completions to generate for each prompt.
-            stream: Whether to stream back partial progress.
-            logprobs: Include the log probabilities on the `logprobs` most likely
-                tokens, as well the chosen tokens.
-            echo: Echo back the prompt in addition to the completion.
-            stop: Up to 4 sequences where the API will stop generating further tokens.
-                The returned text will not contain the stop sequence.
-            presence_penalty: Number between -2.0 and 2.0.
-                Positive values penalize new tokens based on whether they appear in
-                the text so far, increasing the model's likelihood to talk about
-                new topics.
-            frequency_penalty: Number between -2.0 and 2.0. Positive values penalize
-                new tokens based on their existing frequency in the text so far,
-                decreasing the model's likelihood to repeat the same line verbatim.
-            best_of: Generates `best_of` completions server-side and returns the "best".
-            logit_bias: Modify the likelihood of specified tokens appearing in
-                the completion.
-            user: A unique identifier representing your end-user, which can help us
-                to monitor and detect abuse. Learn more.
-
-        Returns:
-            A response object with completions.
-        """
-        model = _replace_prefix(model)
-        results = await asyncio.gather(
-            *(await asyncio.gather(*[self._models[model].generate_text.remote(prompt)]))
-        )
-        results = results[0]
-        logger.info(results)
-
-        choices = [TextChoice(
-            text=results["generated_text"],
-            index=0,
-            logprobs={},
-            finish_reason="length"
-        )]
-        usage = Usage(
-            prompt_tokens=0,
-            completion_tokens=0,
-            total_tokens=0,
-        )
-        # TODO: pick up parameters that make sense, remove the rest
-
-        return Completion(
-            id=model + "-" + str(uuid.uuid4()),
-            object="text_completion",
-            created=int(time.time()),
-            model=model,
-            choices=choices,
-            usage=usage,
-        )
-
-    @app.post("/v1/chat/completions/{model}", response_model=ChatCompletion)
-    async def chat(
-            self,
-            model: str,
-            messages: List[Message],
-            temperature: float = 1.0,
-            top_p: float = 1.0,
-            n: int = 1,
-            stream: bool = False,
-            logprobs: int = None,
-            echo: bool = False,
-            stop: str = None,
-            presence_penalty: float = 0.0,
-            frequency_penalty: float = 0.0,
-            logit_bias: Dict[str, float] = None,
-            user: str = None,
-    ) -> ChatCompletion:
-        """Given a prompt, the model will return one or more predicted completions,
-        and can also return the probabilities of alternative tokens at each position.
-
-        Args:
-            model: The model to query.
-            messages: A list of messages describing the conversation so far.
-                Contains a required "role", which is the role of the author of this
-                message. One of "system", "user", or "assistant".
-                Also contains required "content", the contents of the message, and
-                an optional "name", the name of the author of this message.
-            temperature: What sampling temperature to use.
-            top_p: An alternative to sampling with temperature, called nucleus sampling.
-            n: How many completions to generate for each prompt.
-            stream: Whether to stream back partial progress.
-            logprobs: Include the log probabilities on the `logprobs` most likely
-                tokens, as well the chosen tokens.
-            echo: Echo back the prompt in addition to the completion.
-            stop: Up to 4 sequences where the API will stop generating further tokens.
-                The returned text will not contain the stop sequence.
-            presence_penalty: Number between -2.0 and 2.0.
-                Positive values penalize new tokens based on whether they appear in
-                the text so far, increasing the model's likelihood to talk about
-                new topics.
-            frequency_penalty: Number between -2.0 and 2.0. Positive values penalize
-                new tokens based on their existing frequency in the text so far,
-                decreasing the model's likelihood to repeat the same line verbatim.
-            logit_bias: Modify the likelihood of specified tokens appearing in
-                the completion.
-            user: A unique identifier representing your end-user, which can help us
-                to monitor and detect abuse. Learn more.
-
-        Returns:
-            A response object with completions.
-        """
-        model = _replace_prefix(model)
-        prompt = messages[-1].content  # FIXME
-        results = await asyncio.gather(
-            *(await asyncio.gather(
-                *[self._models[model].generate_text.remote(prompt)]
-            )))
-        results = results[0]
-        logger.info(results)
-        # TODO: pick up parameters that make sense, remove the rest
-
-        choices: List[MessageChoices] = [MessageChoices(
-            message=Message(
-                role="assistant",
-                content=results["generated_text"]),
-            index=0,
-            finish_reason="length"
-        )]
-        usage = Usage(
-            prompt_tokens=0,
-            completion_tokens=0,
-            total_tokens=0,
-        )
-
->>>>>>> 60534551
         return ChatCompletion(
             id=model + "-" + str(uuid.uuid4()),
             object="text_completion",
@@ -1107,9 +816,6 @@
             model=model,
             choices=choices,
             usage=usage,
-<<<<<<< HEAD
-        )
-=======
         )
 
 
@@ -1122,5 +828,4 @@
         "max_replicas": 16,
     },
     max_concurrent_queries=50,  # Maximum backlog for a single replica
-)(serve.ingress(app)(Router))
->>>>>>> 60534551
+)(serve.ingress(router_app)(Router))