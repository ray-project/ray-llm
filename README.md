# Aviary - Study stochastic parrots in the wild

[![Build status](https://badge.buildkite.com/d6d7af987d1db222827099a953410c4e212b32e8199ca513be.svg?branch=master)](https://buildkite.com/anyscale/aviary-docker)

<<<<<<< HEAD
Try it now: [🦜🔍 Aviary Explorer 🦜🔍](http://aviary.anyscale.com/)

Aviary is an LLM serving solution that makes it easy to deploy and manage
a variety of open source LLMs. It does this by: 

- Providing an extensive suite of pre-configured open source LLMs, with defaults that work out of the box.
- Supporting Transformer models hosted on [Hugging Face Hub](http://hf.co) or present on local disk.
- Simplifying the deployment of multiple LLMs within a single unified framework.
- Simplifying the addition of new LLMs to within minutes in most cases.
- Offering unique autoscaling support, including scale-to-zero.
- Fully supporting multi-GPU & multi-node model deployments.
- Offering high performance features like continuous batching, quantization and streaming.
- Providing a REST API that is similar to OpenAI's to make it easy to migrate and cross test them.

In addition to LLM serving, it also includes a CLI and a web frontend (Aviary Explorer) that you can use to compare the outputs of different models directly, rank them by quality, get a cost and latency estimate, and more. 

Aviary supports continuous batching by integrating with [Hugging Face text-generation-inference (based off Apache 2.0-licensed fork)](https://github.com/Yard1/text-generation-inference) and [vLLM](https://github.com/vllm-project/vllm). Continuous batching allows you to get much better throughput and latency than static batching.

Aviary has native support for autoscaling and multi-node deployments thanks to [Ray](https://ray.io) and
[Ray Serve](https://docs.ray.io/en/latest/serve/index.html). Aviary can scale to zero and create
new model replicas (each composed of multiple GPU workers) in response to demand. Ray ensures
that the orchestration and resource management is handled automatically. Aviary is able to
support hundreds of replicas and clusters of hundreds of nodes, deployed either in the cloud
or on-prem.

Aviary is built on top of [Ray](https://ray.io) by [Anyscale](https://anyscale.com).
It's an [open source project](https://github.com/ray-project/aviary), which means
that you can deploy it yourself to a cloud service, 
or simply use our [hosted version](http://aviary.anyscale.com/).
If you would like to use a managed version of Aviary specific to your company,
please [reach out to us](mailto:aviary@anyscale.com).


## Table of Contents

- [Aviary - Study stochastic parrots in the wild](#aviary---study-stochastic-parrots-in-the-wild)
  * [Table of Contents](#table-of-contents)
  * [Getting Help and Filing Bugs / Feature Requests](#getting-help-and-filing-bugs---feature-requests)
  * [Contributions](#contributions)
- [Getting started](#getting-started)
  * [Deploying Aviary Backend](#deploying-aviary-backend)
    + [Locally](#locally)
    + [On a Ray Cluster](#on-a-ray-cluster)
      - [Connect to your Cluster](#connect-to-your-cluster)
    + [On Kubernetes](#on-kubernetes)
  * [Query Aviary](#query-aviary)
    + [Using curl](#using-curl)
    + [Connecting directly over python](#connecting-directly-over-python)
    + [Using the OpenAI SDK](#using-the-openai-sdk)
    + [Using the `aviary` command line](#using-the--aviary--command-line)
- [Aviary Reference](#aviary-reference)
  * [Installing Aviary](#installing-aviary)
  * [Running Aviary Frontend locally](#running-aviary-frontend-locally)
    + [Usage stats collection](#usage-stats-collection)
  * [Using the Aviary CLI](#using-the-aviary-cli)
    + [CLI examples](#cli-examples)
      - [Listing all available models](#listing-all-available-models)
      - [Running two models on the same prompt](#running-two-models-on-the-same-prompt)
      - [Running a batch-query of two prompts on the same model](#running-a-batch-query-of-two-prompts-on-the-same-model)
      - [Running a query on a text file of prompts](#running-a-query-on-a-text-file-of-prompts)
      - [Running a streaming response](#running-a-streaming-response)
      - [Evaluating the quality of responses with GPT-4 for evaluation](#evaluating-the-quality-of-responses-with-gpt-4-for-evaluation)
  * [Aviary Model Registry](#aviary-model-registry)
- [Frequently Asked Questions](#frequently-asked-questions)
  * [How do I add a new model?](#how-do-i-add-a-new-model-)
  * [How do I deploy multiple models at once?](#how-do-i-deploy-multiple-models-at-once-)
  * [My deployment isn't starting/working correctly, how can I debug?](#my-deployment-isn-t-starting-working-correctly--how-can-i-debug-)
    + [How do I write a program that accesses both OpenAI and Aviary backends at the same time?](#how-do-i-write-a-program-that-accesses-both-openai-and-aviary-backends-at-the-same-time-)

## Getting Help and Filing Bugs / Feature Requests

We are eager to help you get started with Aviary. You can get help on: 

- Via Slack -- fill in [this form](https://docs.google.com/forms/d/e/1FAIpQLSfAcoiLCHOguOm8e7Jnn-JJdZaCxPGjgVCvFijHB5PLaQLeig/viewform) to sign up. 
- Via [Discuss](https://discuss.ray.io/c/llms-generative-ai/27). 

For bugs or for feature requests, please submit them [here](https://github.com/ray-project/aviary/issues/new).

We have people in both US and European time zones who will help answer your questions. 

## Contributions

We are also interested in accepting contributions. Those could be anything from a new evaluator, to integrating a new model with a yaml file, to more.
Feel free to post an issue first to get our feedback on a proposal first, or just file a PR and we commit to giving you prompt feedback.

We use `pre-commit` hooks to ensure that all code is formatted correctly.
Make sure to `pip install pre-commit` and then run `pre-commit install`.
You can also run `./format` to run the hooks manually.

# Getting started

For a video introduction, see the following intro. Note: There have been some minor changes since the video was recorded. The guide below is more up to date. 

[![Watch the video](https://img.youtube.com/vi/WmqPfQOXJ-4/0.jpg)](https://www.youtube.com/watch?v=WmqPfQOXJ-4)

## Deploying Aviary Backend 

The guide below walks you through the steps required for deployment of Aviary Backend.

### Locally

We highly recommend using the official `anyscale/aviary` Docker image to run Aviary Backend. Manually installing Aviary is currently not a supported use-case due to specific dependencies required, some of which are not available on pip.


```shell
cache_dir=${XDG_CACHE_HOME:-$HOME/.cache}

docker run -it --gpus all --shm-size 1g -p 8000:8000 -e HF_HOME=~/data -v $cache_dir:~/data anyscale/aviary:latest bash
# Inside docker container
aviary run --model ~/models/continuous_batching/amazon--LightGPT.yaml
```

### On a Ray Cluster

Aviary uses Ray, meaning it can be deployed on Ray Clusters.

Currently, we only have a guide and pre-configured YAML file for AWS deployments.
**Make sure you have exported your AWS credentials locally.**

```bash
export AWS_ACCESS_KEY_ID=...
export AWS_SECRET_ACCESS_KEY=...
export AWS_SESSION_TOKEN=...
```

Start by cloning this repo to your local machine.

You may need to specify your AWS private key in the `deploy/ray/aviary-cluster.yaml` file.
See [Ray on Cloud VMs](https://docs.ray.io/en/latest/cluster/vms/index.html) page in
Ray documentation for more details.

```shell
git clone https://github.com/ray-project/aviary.git
cd aviary

# Start a Ray Cluster (This will take a few minutes to start-up)
ray up deploy/ray/aviary-cluster.yaml
```

#### Connect to your Cluster

```shell
# Connect to the Head node of your Ray Cluster (This will take several minutes to autoscale)
ray attach deploy/ray/aviary-cluster.yaml

# Deploy the LightGPT model. 
aviary run --model ~/models/continuous_batching/amazon--LightGPT.yaml
```

You can deploy any model in the `models` directory of this repo, 
or define your own model YAML file and run that instead.

### On Kubernetes

For Kubernetes deployments, see [Aviary on GKE guide](https://ray-project.github.io/aviary/kuberay/deploy-on-gke/) and [Aviary on EKS guide](https://ray-project.github.io/aviary/kuberay/deploy-on-eks/).

## Query Aviary

Once the Aviary Backend is running, you can install the Aviary Client outside of the Docker container to query the backend.

```shell
pip install "aviary @ git+https://github.com/ray-project/aviary.git"
```

You can query Aviary in many ways. Here we outline 4. 

In all cases start out by doing: 

```shell
export AVIARY_URL="http://localhost:8000/v1"
```

This is because the Aviary is running locally, but you can also access remote Aviary Backends (in which case you would set `AVIARY_URL` to a remote URL). 

### Using curl

You can use curl at the command line to query Aviary: 

```shell
% curl $AVIARY_URL/chat/completions \
  -H "Content-Type: application/json" \
  -d '{
    "model": "amazon/LightGPT",
    "messages": [{"role": "system", "content": "You are a helpful assistant."}, {"role": "user", "content": "Hello!"}],
    "temperature": 0.7
  }'
```
```text
{
"id":"amazon/LightGPT-52dce0d6-0050-4305-88ca-b8f27413847c",
"object":"text_completion",
"created":1691016843,
"model":"amazon/LightGPT",
"choices":[{"message":{
	"role":"assistant","content":"That is a good question. Let me look it up. I think that it’s equal to 2."},
	"index":0,"finish_reason":"stop"}],"usage":{"prompt_tokens":22,"completion_tokens":26,"total_tokens":48}
}
```

### Connecting directly over python

```python
import os
import requests

s = requests.Session()

api_base = os.getenv("AVIARY_URL")
url = f"{api_base}/chat/completions"
body = {
  "model": "amazon/LightGPT",
  "messages": [{"role": "system", "content": "You are a helpful assistant."}, {"role": "user", "content": "Say 'test'."}],
  "temperature": 0.7
}

with s.post(url, json=body) as resp:
    print(resp.json())
```

### Using the OpenAI SDK

Aviary uses an OpenAI-compatible API, allowing us to use the OpenAI
SDK to access Aviary backends. To do so, we need to set the `OPENAI_API_BASE` env var. 


```shell
export OPENAI_API_BASE=http://localhost:8000/v1
export OPENAI_API_KEY='not_a_real_key'
```

```python
import openai

# List all models.
models = openai.Model.list()
print(models)

# Note: not all arguments are currently supported and will be ignored by the backend.
chat_completion = openai.ChatCompletion.create(
    model="amazon/LightGPT",
    messages=[{"role": "system", "content": "You are a helpful assistant."}, {"role": "user", "content": "Say 'test'."}],
    temperature=0.7
)
print(chat_completion)
```

### Using the `aviary` command line

With the Aviary Client installed, run the following commands on your laptop or on the head node of your Ray Cluster.

```shell
# Set to the URL of the Aviary Backend.
export AVIARY_URL="http://localhost:8000"

# List the available models
aviary models
```
```text
amazon/LightGPT
```
```shell
# Query the model
aviary query --model amazon/LightGPT --prompt "How do I make fried rice?"
=======
Aviary helps you deploy large language models (LLMs) with state-of-the-art optimizations on top of Ray Serve. 
In particular, it offers good support for Transformer models hosted on [Hugging Face](http://hf.co) and in many cases also 
supports [DeepSpeed](https://www.deepspeed.ai/) inference acceleration as well as continuous batching and paged attention. 
This template uses the `anyscale/aviary:latest-tgi` docker image.

In this guide, we will go over deploying a model locally using `serve run` as well as on an Anyscale Service. Alternatively, you can use the [Aviary CLI and OpenAI SDK](https://github.com/ray-project/aviary/tree/master#using-the-aviary-cli) on this workspace. The CLI can help you compare the outputs of different models directly, rank them by quality, get a cost and latency estimate, and more. 

# Deploy a Large Language Model 
From the terminal use the Ray Serve CLI to deploy a model:

```shell
# Deploy the LightGPT model. 
serve run template/serve.yaml
```

The serve YAML file runs the lightgpt model. You can modify it to deploy any model in the `models` directory of this repo, provided you have the right GPU resources. You can also define your own model YAML file in the `models/` directory and run that instead. Follow the Aviary Model Registry [guide](models/README.md) for that.

### Query the model

Run the following command in a separate terminal. 

```shell
python template/request.py
>>>>>>> 37ad2739
```
```text
Output:
To make fried rice, start by heating up some oil in a large pan over medium-high
heat. Once the oil is hot, add your desired amount of vegetables and/or meat to the
pan. Cook until they are lightly browned, stirring occasionally. Add any other
desired ingredients such as eggs, cheese, or sauce to the pan. Finally, stir
everything together and cook for another few minutes until all the ingredients are
cooked through. Serve with your favorite sides and enjoy!
```

<<<<<<< HEAD
# Aviary Reference

## Installing Aviary

To install Aviary and its dependencies, run the following command:

```shell
pip install "aviary @ git+https://github.com/ray-project/aviary.git"
```

The default Aviary installation only includes the Aviary API client.

Aviary consists of a backend and a frontend (Aviary Explorer), both of which come with additional
dependencies. To install the dependencies for the frontend run the following commands:

```shell
pip install "aviary[frontend] @ git+https://github.com/ray-project/aviary.git"
```

The backend dependencies are heavy weight, and quite large. We recommend using the official
`anyscale/aviary` image. Installing the backend manually is not a supported usecase.
=======
# Deploying on Anyscale Service

To deploy an application with one model on an Anyscale Service you can run:

```shell
anyscale service rollout -f template/service.yaml --name {ENTER_NAME_FOR_SERVICE_HERE}
```

This is setup to run the amazon/LightGPT model, but can be easily modified to run any of the other models in this repo.
In order to query the endpoint, you can modify the `template/request.py` script, replacing the query url with the Service URL found in the Service UI.
>>>>>>> 37ad2739


<<<<<<< HEAD
Aviary consists of two components, a backend, and a frontend.
The Backend exposes a Ray Serve FastAPI interface running on a Ray cluster allowing you to deploy various LLMs efficiently.

The frontend is a [Gradio](https://gradio.app/) interface that allows you to interact
with the models in the backend through a web interface.
The Gradio app is served using [Ray Serve](https://docs.ray.io/en/latest/serve/index.html).

To run the Aviary frontend locally, you need to set the following environment variable:

```shell
export AVIARY_URL=<hostname of the backend, eg. 'http://localhost:8000'>
```

Once you have set these environment variables, you can run the frontend with the
following command:

```shell
serve run aviary.frontend.app:app --non-blocking
```

You will be able to access it at `http://localhost:8000/frontend` in your browser.

To just use the Gradio frontend without Ray Serve, you can start it 
with `python aviary/frontend/app.py`. In that case, the Gradio interface should be accessible at `http://localhost:7860` in your browser.
If running the frontend yourself is not an option, you can still use 
[our hosted version](http://aviary.anyscale.com/) for your experiments.

Note that the frontent will not dynamically update the list of models should they change in the backend. In order for the frontend to update, you will need to restart it.

### Usage stats collection

Aviary backend collects basic, non-identifiable usage statistics to help us improve the project.
The mechanism for collection is the same as in Ray.
For more information on what is collected and how to opt-out, see the
[Usage Stats Collection](https://docs.ray.io/en/latest/cluster/usage-stats.html) page in
Ray documentation.

## Using the Aviary CLI

Aviary comes with a CLI that allows you to interact with the backend directly, without
using the Gradio frontend.
Installing Aviary as described earlier will install the `aviary` CLI as well.
You can get a list of all available commands by running `aviary --help`.

Currently, `aviary` supports a few basic commands, all of which can be used with the
`--help` flag to get more information:

```shell
# Get a list of all available models in Aviary
aviary models

# Query a model with a list of prompts
aviary query --model <model-name> --prompt <prompt_1> --prompt <prompt_2>

# Run a query on a text file of prompts
aviary query  --model <model-name> --prompt-file <prompt-file>

# Run a query with streaming
aviary stream --model <model-name> --prompt <prompt_1>

# Evaluate the quality of responses with GPT-4 for evaluation
aviary evaluate --input-file <query-result-file>

# Start a new model in Aviary from provided configuration
aviary run <model>
```

### CLI examples

#### Listing all available models

```shell
aviary models
```
```text
mosaicml/mpt-7b-instruct
meta-llama/Llama-2-7b-chat-hf
```

#### Running two models on the same prompt

```shell
aviary query --model mosaicml/mpt-7b-instruct --model meta-llama/Llama-2-7b-chat-hf \
  --prompt "what is love?"
```
```text
mosaicml/mpt-7b-instruct:
love can be defined as feeling of affection, attraction or ...
meta-llama/Llama-2-7b-chat-hf:
Love is a feeling of strong affection and care for someone or something...
```

#### Running a batch-query of two prompts on the same model

```shell
aviary query --model mosaicml/mpt-7b-instruct \
  --prompt "what is love?" --prompt "why are we here?"
```

#### Running a query on a text file of prompts

```shell
aviary query --model mosaicml/mpt-7b-instruct --prompt-file prompts.txt
```

#### Running a streaming response

```shell
aviary stream --model mosaicml/mpt-7b-instruct --prompt "What is love?"
```

#### Evaluating the quality of responses with GPT-4 for evaluation

```shell
 aviary evaluate --input-file aviary-output.json --evaluator gpt-4
```

This will result in a leaderboard-like ranking of responses, but also save the
results to file. 

You can also use the Gradio API directly, by following the instructions
provided in the [Aviary documentation](https://aviary.anyscale.com/?view=api).

## Aviary Model Registry
=======
# Aviary Model Registry
>>>>>>> 37ad2739

Aviary allows you to easily add new models by adding a single configuration file.
To learn more about how to customize or add new models, 
see the [Aviary Model Registry](models/README.md).

# Frequently Asked Questions

## How do I add a new model?

The easiest way is to copy the configuration of the existing model's YAML file and modify it. See models/README.md for more details.

## How do I deploy multiple models at once?

<<<<<<< HEAD
You can run multiple models at once by running `aviary run` with multiple `--model` arguments, eg. `aviary run --model MODEL1 --model MODEL2`.

Note that running `aviary run` multiple times will override the previous deployment and _NOT_ append to it.

## How do I deploy a model to multiple nodes?

All our default model configurations enforce a model to be deployed on one node for high performance. However, you can easily change this if you want to deploy a model across nodes for lower cost or GPU availability. In order to do that, go to the YAML file in the model registry and change `placement_strategy` to `PACK` instead of `STRICT_PACK`.

## My deployment isn't starting/working correctly, how can I debug?

There can be several reasons for the deployment not starting or not working correctly. Here are some things to check:
1. You might have specified an invalid model id.
2. Your model may require resources that are not available on the cluster. A common issue is that the model requires Ray custom resources (eg. `accelerator_type_a10`) in order to be scheduled on the right node type, while your cluster is missing those custom resources. You can either modify the model configuration to remove those custom resources or better yet, add them to the node configuration of your Ray cluster. You can debug this issue by looking at Ray Autoscaler logs ([monitor.log](https://docs.ray.io/en/latest/ray-observability/user-guides/configure-logging.html#system-component-logs)).
3. Your model is a gated Hugging Face model (eg. meta-llama). In that case, you need to set the `HUGGING_FACE_HUB_TOKEN` environment variable cluster-wide. You can do that either in the Ray cluster configuration or by setting it before running `aviary run`.
4. Your model may be running out of memory. You can usually spot this issue by looking for keywords related to "CUDA", "memory" and "NCCL" in the replica logs or `aviary run` output. In that case, consider reducing the `max_batch_prefill_tokens` and `max_batch_total_tokens` (if applicable). See models/README.md for more information on those parameters.

=======
You can append another application configuration to the YAML in `template/serve.yaml` file. Alternatively, you can use the Aviary CLI linked above.

## How do I deploy a model to multiple nodes?

All our default model configurations enforce a model to be deployed on one node for high performance. However, you can easily change this if you want to deploy a model across nodes for lower cost or GPU availability. In order to do that, go to the YAML file in the model registry and change `placement_strategy` to `PACK` instead of `STRICT_PACK`.

## My deployment isn't starting/working correctly, how can I debug?

There can be several reasons for the deployment not starting or not working correctly. Here are some things to check:
1. You might have specified an invalid model id.
2. Your model may require resources that are not available on the cluster. A common issue is that the model requires Ray custom resources (eg. `accelerator_type_a10`) in order to be scheduled on the right node type, while your cluster is missing those custom resources. You can either modify the model configuration to remove those custom resources or better yet, add them to the node configuration of your Ray cluster. You can debug this issue by looking at Ray Autoscaler logs ([monitor.log](https://docs.ray.io/en/latest/ray-observability/user-guides/configure-logging.html#system-component-logs)).
3. Your model is a gated Hugging Face model (eg. meta-llama). In that case, you need to set the `HUGGING_FACE_HUB_TOKEN` environment variable cluster-wide. You can do that either in the Ray cluster configuration or by setting it before running `serve run`.
4. Your model may be running out of memory. You can usually spot this issue by looking for keywords related to "CUDA", "memory" and "NCCL" in the replica logs or `serve run` output. In that case, consider reducing the `max_batch_prefill_tokens` and `max_batch_total_tokens` (if applicable). See models/README.md for more information on those parameters.

>>>>>>> 37ad2739
In general, [Ray Dashboard](https://docs.ray.io/en/latest/serve/monitoring.html#ray-dashboard) is a useful debugging tool, letting you monitor your Aviary application and access Ray logs.

A good sanity check is deploying the test model in tests/models/. If that works, you know you can deploy _a_ model. 

<<<<<<< HEAD
### How do I write a program that accesses both OpenAI and Aviary backends at the same time? 

The OpenAI `create()` commands allow you to specify the API_KEY and API_BASE. So you can do something like this. 

```python
#Call Aviary running on the local host:
OpenAI.ChatCompletion.create(api_base="http://localhost:8000/v1", api_key="",...)

#Call OpenAI. Set OPENAI_API_KEY to your key and unset OPENAI_API_BASE 
OpenAI.ChatCompletion.create(api_key="OPENAI_API_KEY", ...)
```
=======
# Getting Help and Filing Bugs / Feature Requests

We are eager to help you get started with Aviary. You can get help on: 

- Via Slack -- fill in [this form](https://docs.google.com/forms/d/e/1FAIpQLSfAcoiLCHOguOm8e7Jnn-JJdZaCxPGjgVCvFijHB5PLaQLeig/viewform) to sign up. 
- Via [Discuss](https://discuss.ray.io/c/llms-generative-ai/27). 

For bugs or for feature requests, please submit them [here](https://github.com/ray-project/aviary/issues/new).

We have people in both US and European time zones who will help answer your questions. 
>>>>>>> 37ad2739
<|MERGE_RESOLUTION|>--- conflicted
+++ resolved
@@ -1,272 +1,5 @@
 # Aviary - Study stochastic parrots in the wild
 
-[![Build status](https://badge.buildkite.com/d6d7af987d1db222827099a953410c4e212b32e8199ca513be.svg?branch=master)](https://buildkite.com/anyscale/aviary-docker)
-
-<<<<<<< HEAD
-Try it now: [🦜🔍 Aviary Explorer 🦜🔍](http://aviary.anyscale.com/)
-
-Aviary is an LLM serving solution that makes it easy to deploy and manage
-a variety of open source LLMs. It does this by: 
-
-- Providing an extensive suite of pre-configured open source LLMs, with defaults that work out of the box.
-- Supporting Transformer models hosted on [Hugging Face Hub](http://hf.co) or present on local disk.
-- Simplifying the deployment of multiple LLMs within a single unified framework.
-- Simplifying the addition of new LLMs to within minutes in most cases.
-- Offering unique autoscaling support, including scale-to-zero.
-- Fully supporting multi-GPU & multi-node model deployments.
-- Offering high performance features like continuous batching, quantization and streaming.
-- Providing a REST API that is similar to OpenAI's to make it easy to migrate and cross test them.
-
-In addition to LLM serving, it also includes a CLI and a web frontend (Aviary Explorer) that you can use to compare the outputs of different models directly, rank them by quality, get a cost and latency estimate, and more. 
-
-Aviary supports continuous batching by integrating with [Hugging Face text-generation-inference (based off Apache 2.0-licensed fork)](https://github.com/Yard1/text-generation-inference) and [vLLM](https://github.com/vllm-project/vllm). Continuous batching allows you to get much better throughput and latency than static batching.
-
-Aviary has native support for autoscaling and multi-node deployments thanks to [Ray](https://ray.io) and
-[Ray Serve](https://docs.ray.io/en/latest/serve/index.html). Aviary can scale to zero and create
-new model replicas (each composed of multiple GPU workers) in response to demand. Ray ensures
-that the orchestration and resource management is handled automatically. Aviary is able to
-support hundreds of replicas and clusters of hundreds of nodes, deployed either in the cloud
-or on-prem.
-
-Aviary is built on top of [Ray](https://ray.io) by [Anyscale](https://anyscale.com).
-It's an [open source project](https://github.com/ray-project/aviary), which means
-that you can deploy it yourself to a cloud service, 
-or simply use our [hosted version](http://aviary.anyscale.com/).
-If you would like to use a managed version of Aviary specific to your company,
-please [reach out to us](mailto:aviary@anyscale.com).
-
-
-## Table of Contents
-
-- [Aviary - Study stochastic parrots in the wild](#aviary---study-stochastic-parrots-in-the-wild)
-  * [Table of Contents](#table-of-contents)
-  * [Getting Help and Filing Bugs / Feature Requests](#getting-help-and-filing-bugs---feature-requests)
-  * [Contributions](#contributions)
-- [Getting started](#getting-started)
-  * [Deploying Aviary Backend](#deploying-aviary-backend)
-    + [Locally](#locally)
-    + [On a Ray Cluster](#on-a-ray-cluster)
-      - [Connect to your Cluster](#connect-to-your-cluster)
-    + [On Kubernetes](#on-kubernetes)
-  * [Query Aviary](#query-aviary)
-    + [Using curl](#using-curl)
-    + [Connecting directly over python](#connecting-directly-over-python)
-    + [Using the OpenAI SDK](#using-the-openai-sdk)
-    + [Using the `aviary` command line](#using-the--aviary--command-line)
-- [Aviary Reference](#aviary-reference)
-  * [Installing Aviary](#installing-aviary)
-  * [Running Aviary Frontend locally](#running-aviary-frontend-locally)
-    + [Usage stats collection](#usage-stats-collection)
-  * [Using the Aviary CLI](#using-the-aviary-cli)
-    + [CLI examples](#cli-examples)
-      - [Listing all available models](#listing-all-available-models)
-      - [Running two models on the same prompt](#running-two-models-on-the-same-prompt)
-      - [Running a batch-query of two prompts on the same model](#running-a-batch-query-of-two-prompts-on-the-same-model)
-      - [Running a query on a text file of prompts](#running-a-query-on-a-text-file-of-prompts)
-      - [Running a streaming response](#running-a-streaming-response)
-      - [Evaluating the quality of responses with GPT-4 for evaluation](#evaluating-the-quality-of-responses-with-gpt-4-for-evaluation)
-  * [Aviary Model Registry](#aviary-model-registry)
-- [Frequently Asked Questions](#frequently-asked-questions)
-  * [How do I add a new model?](#how-do-i-add-a-new-model-)
-  * [How do I deploy multiple models at once?](#how-do-i-deploy-multiple-models-at-once-)
-  * [My deployment isn't starting/working correctly, how can I debug?](#my-deployment-isn-t-starting-working-correctly--how-can-i-debug-)
-    + [How do I write a program that accesses both OpenAI and Aviary backends at the same time?](#how-do-i-write-a-program-that-accesses-both-openai-and-aviary-backends-at-the-same-time-)
-
-## Getting Help and Filing Bugs / Feature Requests
-
-We are eager to help you get started with Aviary. You can get help on: 
-
-- Via Slack -- fill in [this form](https://docs.google.com/forms/d/e/1FAIpQLSfAcoiLCHOguOm8e7Jnn-JJdZaCxPGjgVCvFijHB5PLaQLeig/viewform) to sign up. 
-- Via [Discuss](https://discuss.ray.io/c/llms-generative-ai/27). 
-
-For bugs or for feature requests, please submit them [here](https://github.com/ray-project/aviary/issues/new).
-
-We have people in both US and European time zones who will help answer your questions. 
-
-## Contributions
-
-We are also interested in accepting contributions. Those could be anything from a new evaluator, to integrating a new model with a yaml file, to more.
-Feel free to post an issue first to get our feedback on a proposal first, or just file a PR and we commit to giving you prompt feedback.
-
-We use `pre-commit` hooks to ensure that all code is formatted correctly.
-Make sure to `pip install pre-commit` and then run `pre-commit install`.
-You can also run `./format` to run the hooks manually.
-
-# Getting started
-
-For a video introduction, see the following intro. Note: There have been some minor changes since the video was recorded. The guide below is more up to date. 
-
-[![Watch the video](https://img.youtube.com/vi/WmqPfQOXJ-4/0.jpg)](https://www.youtube.com/watch?v=WmqPfQOXJ-4)
-
-## Deploying Aviary Backend 
-
-The guide below walks you through the steps required for deployment of Aviary Backend.
-
-### Locally
-
-We highly recommend using the official `anyscale/aviary` Docker image to run Aviary Backend. Manually installing Aviary is currently not a supported use-case due to specific dependencies required, some of which are not available on pip.
-
-
-```shell
-cache_dir=${XDG_CACHE_HOME:-$HOME/.cache}
-
-docker run -it --gpus all --shm-size 1g -p 8000:8000 -e HF_HOME=~/data -v $cache_dir:~/data anyscale/aviary:latest bash
-# Inside docker container
-aviary run --model ~/models/continuous_batching/amazon--LightGPT.yaml
-```
-
-### On a Ray Cluster
-
-Aviary uses Ray, meaning it can be deployed on Ray Clusters.
-
-Currently, we only have a guide and pre-configured YAML file for AWS deployments.
-**Make sure you have exported your AWS credentials locally.**
-
-```bash
-export AWS_ACCESS_KEY_ID=...
-export AWS_SECRET_ACCESS_KEY=...
-export AWS_SESSION_TOKEN=...
-```
-
-Start by cloning this repo to your local machine.
-
-You may need to specify your AWS private key in the `deploy/ray/aviary-cluster.yaml` file.
-See [Ray on Cloud VMs](https://docs.ray.io/en/latest/cluster/vms/index.html) page in
-Ray documentation for more details.
-
-```shell
-git clone https://github.com/ray-project/aviary.git
-cd aviary
-
-# Start a Ray Cluster (This will take a few minutes to start-up)
-ray up deploy/ray/aviary-cluster.yaml
-```
-
-#### Connect to your Cluster
-
-```shell
-# Connect to the Head node of your Ray Cluster (This will take several minutes to autoscale)
-ray attach deploy/ray/aviary-cluster.yaml
-
-# Deploy the LightGPT model. 
-aviary run --model ~/models/continuous_batching/amazon--LightGPT.yaml
-```
-
-You can deploy any model in the `models` directory of this repo, 
-or define your own model YAML file and run that instead.
-
-### On Kubernetes
-
-For Kubernetes deployments, see [Aviary on GKE guide](https://ray-project.github.io/aviary/kuberay/deploy-on-gke/) and [Aviary on EKS guide](https://ray-project.github.io/aviary/kuberay/deploy-on-eks/).
-
-## Query Aviary
-
-Once the Aviary Backend is running, you can install the Aviary Client outside of the Docker container to query the backend.
-
-```shell
-pip install "aviary @ git+https://github.com/ray-project/aviary.git"
-```
-
-You can query Aviary in many ways. Here we outline 4. 
-
-In all cases start out by doing: 
-
-```shell
-export AVIARY_URL="http://localhost:8000/v1"
-```
-
-This is because the Aviary is running locally, but you can also access remote Aviary Backends (in which case you would set `AVIARY_URL` to a remote URL). 
-
-### Using curl
-
-You can use curl at the command line to query Aviary: 
-
-```shell
-% curl $AVIARY_URL/chat/completions \
-  -H "Content-Type: application/json" \
-  -d '{
-    "model": "amazon/LightGPT",
-    "messages": [{"role": "system", "content": "You are a helpful assistant."}, {"role": "user", "content": "Hello!"}],
-    "temperature": 0.7
-  }'
-```
-```text
-{
-"id":"amazon/LightGPT-52dce0d6-0050-4305-88ca-b8f27413847c",
-"object":"text_completion",
-"created":1691016843,
-"model":"amazon/LightGPT",
-"choices":[{"message":{
-	"role":"assistant","content":"That is a good question. Let me look it up. I think that it’s equal to 2."},
-	"index":0,"finish_reason":"stop"}],"usage":{"prompt_tokens":22,"completion_tokens":26,"total_tokens":48}
-}
-```
-
-### Connecting directly over python
-
-```python
-import os
-import requests
-
-s = requests.Session()
-
-api_base = os.getenv("AVIARY_URL")
-url = f"{api_base}/chat/completions"
-body = {
-  "model": "amazon/LightGPT",
-  "messages": [{"role": "system", "content": "You are a helpful assistant."}, {"role": "user", "content": "Say 'test'."}],
-  "temperature": 0.7
-}
-
-with s.post(url, json=body) as resp:
-    print(resp.json())
-```
-
-### Using the OpenAI SDK
-
-Aviary uses an OpenAI-compatible API, allowing us to use the OpenAI
-SDK to access Aviary backends. To do so, we need to set the `OPENAI_API_BASE` env var. 
-
-
-```shell
-export OPENAI_API_BASE=http://localhost:8000/v1
-export OPENAI_API_KEY='not_a_real_key'
-```
-
-```python
-import openai
-
-# List all models.
-models = openai.Model.list()
-print(models)
-
-# Note: not all arguments are currently supported and will be ignored by the backend.
-chat_completion = openai.ChatCompletion.create(
-    model="amazon/LightGPT",
-    messages=[{"role": "system", "content": "You are a helpful assistant."}, {"role": "user", "content": "Say 'test'."}],
-    temperature=0.7
-)
-print(chat_completion)
-```
-
-### Using the `aviary` command line
-
-With the Aviary Client installed, run the following commands on your laptop or on the head node of your Ray Cluster.
-
-```shell
-# Set to the URL of the Aviary Backend.
-export AVIARY_URL="http://localhost:8000"
-
-# List the available models
-aviary models
-```
-```text
-amazon/LightGPT
-```
-```shell
-# Query the model
-aviary query --model amazon/LightGPT --prompt "How do I make fried rice?"
-=======
 Aviary helps you deploy large language models (LLMs) with state-of-the-art optimizations on top of Ray Serve. 
 In particular, it offers good support for Transformer models hosted on [Hugging Face](http://hf.co) and in many cases also 
 supports [DeepSpeed](https://www.deepspeed.ai/) inference acceleration as well as continuous batching and paged attention. 
@@ -279,6 +12,7 @@
 
 ```shell
 # Deploy the LightGPT model. 
+
 serve run template/serve.yaml
 ```
 
@@ -290,7 +24,6 @@
 
 ```shell
 python template/request.py
->>>>>>> 37ad2739
 ```
 ```text
 Output:
@@ -302,29 +35,6 @@
 cooked through. Serve with your favorite sides and enjoy!
 ```
 
-<<<<<<< HEAD
-# Aviary Reference
-
-## Installing Aviary
-
-To install Aviary and its dependencies, run the following command:
-
-```shell
-pip install "aviary @ git+https://github.com/ray-project/aviary.git"
-```
-
-The default Aviary installation only includes the Aviary API client.
-
-Aviary consists of a backend and a frontend (Aviary Explorer), both of which come with additional
-dependencies. To install the dependencies for the frontend run the following commands:
-
-```shell
-pip install "aviary[frontend] @ git+https://github.com/ray-project/aviary.git"
-```
-
-The backend dependencies are heavy weight, and quite large. We recommend using the official
-`anyscale/aviary` image. Installing the backend manually is not a supported usecase.
-=======
 # Deploying on Anyscale Service
 
 To deploy an application with one model on an Anyscale Service you can run:
@@ -335,137 +45,9 @@
 
 This is setup to run the amazon/LightGPT model, but can be easily modified to run any of the other models in this repo.
 In order to query the endpoint, you can modify the `template/request.py` script, replacing the query url with the Service URL found in the Service UI.
->>>>>>> 37ad2739
 
 
-<<<<<<< HEAD
-Aviary consists of two components, a backend, and a frontend.
-The Backend exposes a Ray Serve FastAPI interface running on a Ray cluster allowing you to deploy various LLMs efficiently.
-
-The frontend is a [Gradio](https://gradio.app/) interface that allows you to interact
-with the models in the backend through a web interface.
-The Gradio app is served using [Ray Serve](https://docs.ray.io/en/latest/serve/index.html).
-
-To run the Aviary frontend locally, you need to set the following environment variable:
-
-```shell
-export AVIARY_URL=<hostname of the backend, eg. 'http://localhost:8000'>
-```
-
-Once you have set these environment variables, you can run the frontend with the
-following command:
-
-```shell
-serve run aviary.frontend.app:app --non-blocking
-```
-
-You will be able to access it at `http://localhost:8000/frontend` in your browser.
-
-To just use the Gradio frontend without Ray Serve, you can start it 
-with `python aviary/frontend/app.py`. In that case, the Gradio interface should be accessible at `http://localhost:7860` in your browser.
-If running the frontend yourself is not an option, you can still use 
-[our hosted version](http://aviary.anyscale.com/) for your experiments.
-
-Note that the frontent will not dynamically update the list of models should they change in the backend. In order for the frontend to update, you will need to restart it.
-
-### Usage stats collection
-
-Aviary backend collects basic, non-identifiable usage statistics to help us improve the project.
-The mechanism for collection is the same as in Ray.
-For more information on what is collected and how to opt-out, see the
-[Usage Stats Collection](https://docs.ray.io/en/latest/cluster/usage-stats.html) page in
-Ray documentation.
-
-## Using the Aviary CLI
-
-Aviary comes with a CLI that allows you to interact with the backend directly, without
-using the Gradio frontend.
-Installing Aviary as described earlier will install the `aviary` CLI as well.
-You can get a list of all available commands by running `aviary --help`.
-
-Currently, `aviary` supports a few basic commands, all of which can be used with the
-`--help` flag to get more information:
-
-```shell
-# Get a list of all available models in Aviary
-aviary models
-
-# Query a model with a list of prompts
-aviary query --model <model-name> --prompt <prompt_1> --prompt <prompt_2>
-
-# Run a query on a text file of prompts
-aviary query  --model <model-name> --prompt-file <prompt-file>
-
-# Run a query with streaming
-aviary stream --model <model-name> --prompt <prompt_1>
-
-# Evaluate the quality of responses with GPT-4 for evaluation
-aviary evaluate --input-file <query-result-file>
-
-# Start a new model in Aviary from provided configuration
-aviary run <model>
-```
-
-### CLI examples
-
-#### Listing all available models
-
-```shell
-aviary models
-```
-```text
-mosaicml/mpt-7b-instruct
-meta-llama/Llama-2-7b-chat-hf
-```
-
-#### Running two models on the same prompt
-
-```shell
-aviary query --model mosaicml/mpt-7b-instruct --model meta-llama/Llama-2-7b-chat-hf \
-  --prompt "what is love?"
-```
-```text
-mosaicml/mpt-7b-instruct:
-love can be defined as feeling of affection, attraction or ...
-meta-llama/Llama-2-7b-chat-hf:
-Love is a feeling of strong affection and care for someone or something...
-```
-
-#### Running a batch-query of two prompts on the same model
-
-```shell
-aviary query --model mosaicml/mpt-7b-instruct \
-  --prompt "what is love?" --prompt "why are we here?"
-```
-
-#### Running a query on a text file of prompts
-
-```shell
-aviary query --model mosaicml/mpt-7b-instruct --prompt-file prompts.txt
-```
-
-#### Running a streaming response
-
-```shell
-aviary stream --model mosaicml/mpt-7b-instruct --prompt "What is love?"
-```
-
-#### Evaluating the quality of responses with GPT-4 for evaluation
-
-```shell
- aviary evaluate --input-file aviary-output.json --evaluator gpt-4
-```
-
-This will result in a leaderboard-like ranking of responses, but also save the
-results to file. 
-
-You can also use the Gradio API directly, by following the instructions
-provided in the [Aviary documentation](https://aviary.anyscale.com/?view=api).
-
-## Aviary Model Registry
-=======
 # Aviary Model Registry
->>>>>>> 37ad2739
 
 Aviary allows you to easily add new models by adding a single configuration file.
 To learn more about how to customize or add new models, 
@@ -479,24 +61,6 @@
 
 ## How do I deploy multiple models at once?
 
-<<<<<<< HEAD
-You can run multiple models at once by running `aviary run` with multiple `--model` arguments, eg. `aviary run --model MODEL1 --model MODEL2`.
-
-Note that running `aviary run` multiple times will override the previous deployment and _NOT_ append to it.
-
-## How do I deploy a model to multiple nodes?
-
-All our default model configurations enforce a model to be deployed on one node for high performance. However, you can easily change this if you want to deploy a model across nodes for lower cost or GPU availability. In order to do that, go to the YAML file in the model registry and change `placement_strategy` to `PACK` instead of `STRICT_PACK`.
-
-## My deployment isn't starting/working correctly, how can I debug?
-
-There can be several reasons for the deployment not starting or not working correctly. Here are some things to check:
-1. You might have specified an invalid model id.
-2. Your model may require resources that are not available on the cluster. A common issue is that the model requires Ray custom resources (eg. `accelerator_type_a10`) in order to be scheduled on the right node type, while your cluster is missing those custom resources. You can either modify the model configuration to remove those custom resources or better yet, add them to the node configuration of your Ray cluster. You can debug this issue by looking at Ray Autoscaler logs ([monitor.log](https://docs.ray.io/en/latest/ray-observability/user-guides/configure-logging.html#system-component-logs)).
-3. Your model is a gated Hugging Face model (eg. meta-llama). In that case, you need to set the `HUGGING_FACE_HUB_TOKEN` environment variable cluster-wide. You can do that either in the Ray cluster configuration or by setting it before running `aviary run`.
-4. Your model may be running out of memory. You can usually spot this issue by looking for keywords related to "CUDA", "memory" and "NCCL" in the replica logs or `aviary run` output. In that case, consider reducing the `max_batch_prefill_tokens` and `max_batch_total_tokens` (if applicable). See models/README.md for more information on those parameters.
-
-=======
 You can append another application configuration to the YAML in `template/serve.yaml` file. Alternatively, you can use the Aviary CLI linked above.
 
 ## How do I deploy a model to multiple nodes?
@@ -511,24 +75,10 @@
 3. Your model is a gated Hugging Face model (eg. meta-llama). In that case, you need to set the `HUGGING_FACE_HUB_TOKEN` environment variable cluster-wide. You can do that either in the Ray cluster configuration or by setting it before running `serve run`.
 4. Your model may be running out of memory. You can usually spot this issue by looking for keywords related to "CUDA", "memory" and "NCCL" in the replica logs or `serve run` output. In that case, consider reducing the `max_batch_prefill_tokens` and `max_batch_total_tokens` (if applicable). See models/README.md for more information on those parameters.
 
->>>>>>> 37ad2739
 In general, [Ray Dashboard](https://docs.ray.io/en/latest/serve/monitoring.html#ray-dashboard) is a useful debugging tool, letting you monitor your Aviary application and access Ray logs.
 
 A good sanity check is deploying the test model in tests/models/. If that works, you know you can deploy _a_ model. 
 
-<<<<<<< HEAD
-### How do I write a program that accesses both OpenAI and Aviary backends at the same time? 
-
-The OpenAI `create()` commands allow you to specify the API_KEY and API_BASE. So you can do something like this. 
-
-```python
-#Call Aviary running on the local host:
-OpenAI.ChatCompletion.create(api_base="http://localhost:8000/v1", api_key="",...)
-
-#Call OpenAI. Set OPENAI_API_KEY to your key and unset OPENAI_API_BASE 
-OpenAI.ChatCompletion.create(api_key="OPENAI_API_KEY", ...)
-```
-=======
 # Getting Help and Filing Bugs / Feature Requests
 
 We are eager to help you get started with Aviary. You can get help on: 
@@ -539,4 +89,3 @@
 For bugs or for feature requests, please submit them [here](https://github.com/ray-project/aviary/issues/new).
 
 We have people in both US and European time zones who will help answer your questions. 
->>>>>>> 37ad2739
